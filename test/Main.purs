module Test.Main where

import Prelude

<<<<<<< HEAD
import Data.Fixed (class KnownPrecision, Fixed, PProxy, fromNumber, fromString, reifyPrecision, toString, P100)
=======
import Data.BigInt as BigInt
import Data.Fixed (class KnownPrecision, Fixed, PProxy, fromNumber, toNumber, fromString, reifyPrecision, reflectPrecision, toString)
>>>>>>> cd68cb91
import Data.Maybe (Maybe(..), fromJust, isJust)
import Effect (Effect)
import Effect.Console (log)
import Math as Math
import Partial.Unsafe (unsafePartial)
import Test.QuickCheck (arbitrary, quickCheck, quickCheck', (<?>), (===))
import Test.QuickCheck.Gen (Gen, chooseInt, suchThat)

-- Just here to package up the safe use of `unsafePartial`.
trying :: forall a b. Gen a -> (a -> Maybe b) -> Gen b
trying gen f = map (unsafePartial fromJust) (map f gen `suchThat` isJust)

genFixedP :: forall p. KnownPrecision p => PProxy p -> Gen (Fixed p)
genFixedP _ = map fromNumber arbitrary `trying` identity

fromNumberWith
  :: forall precision
  .  KnownPrecision precision
  => PProxy precision
  -> Number
  -> Maybe (Fixed precision)
fromNumberWith _ = fromNumber

main :: Effect Unit
main = do
  log "Commutative monoid under addition:"
  log ""

  log "Associativity: (a + b) + c = a + (b + c)"
  quickCheck' 1000 do
    precision <- chooseInt 0 10
    unsafePartial fromJust $ reifyPrecision precision \p -> do
      a <- genFixedP p
      b <- genFixedP p
      c <- genFixedP p
      pure $ (a + b) + c == a + (b + c) <?> show { precision, a, b, c }

  log "Identity: zero + a = a + zero = a"

  quickCheck' 1000 do
    precision <- chooseInt 0 10
    unsafePartial fromJust $ reifyPrecision precision \p -> do
      a <- genFixedP p
      pure $ zero + a == a <?> show { precision, a }
  quickCheck' 1000 do
    precision <- chooseInt 0 10
    unsafePartial fromJust $ reifyPrecision precision \p -> do
      a <- genFixedP p
      pure $ a + zero == a <?> show { precision, a }

  log "Commutative: a + b = b + a"
  quickCheck' 1000 do
    precision <- chooseInt 0 10
    unsafePartial fromJust $ reifyPrecision precision \p -> do
      a <- genFixedP p
      b <- genFixedP p
      pure $ a + b == b + a <?> show { precision, a, b }

  log "Multiplicative unit: one * a = a * one = a"

  quickCheck' 1000 do
    precision <- chooseInt 0 10
    unsafePartial fromJust $ reifyPrecision precision \p -> do
      a <- genFixedP p
      pure $ one * a == a <?> show { precision, a }
  quickCheck' 1000 do
    precision <- chooseInt 0 10
    unsafePartial fromJust $ reifyPrecision precision \p -> do
      a <- genFixedP p
      pure $ a * one == a <?> show { precision, a }

  log "Multiplicative zero: zero * a = a * zero = zero"
  quickCheck' 1000 do
    precision <- chooseInt 0 10
    unsafePartial fromJust $ reifyPrecision precision \p -> do
      a <- genFixedP p
      pure $ zero * a == zero <?> show { precision, a }
  quickCheck' 1000 do
    precision <- chooseInt 0 10
    unsafePartial fromJust $ reifyPrecision precision \p -> do
      a <- genFixedP p
      pure $ a * zero == zero <?> show { precision, a }

  log ""
  log "Parsing/printing"
  log ""

  log "An empty string parses Nothing"
  quickCheck' 1
    let x = fromString "" :: Maybe (Fixed P100)
    in x === Nothing

  log "Roundtrip: fromString <<< toString == Just"
  quickCheck' 1000 do
    precision <- chooseInt 0 100
    unsafePartial fromJust $ reifyPrecision precision \p -> do
      a <- genFixedP p
      pure $ fromString (toString a) == Just a <?> show { precision, a }

  log ""
  log "Conversions to/from Number"
  log ""

  log "Roundtrip inaccuracy should be bounded by precision"
  quickCheck' 1000 \x -> do
    -- This is limited by the precision of Number
    precision <- chooseInt 0 10
    pure $ unsafePartial fromJust $ reifyPrecision precision \p -> do
      -- Note: we use 0.5 here because these numbers should differ by no more
      -- than half of the distance between two consecutive representable values
      -- of the type `Fixed precision`.
      let epsilon = 0.5 / BigInt.toNumber (reflectPrecision p)
      case toNumber <$> fromNumberWith p x of
        Just x' ->
          (Math.abs (x' - x) <= epsilon)
          <?> show { precision, epsilon, x, x' }
        Nothing ->
          false
          <?> ("failed to roundtrip via Number: " <> show { precision, x })<|MERGE_RESOLUTION|>--- conflicted
+++ resolved
@@ -2,18 +2,14 @@
 
 import Prelude
 
-<<<<<<< HEAD
-import Data.Fixed (class KnownPrecision, Fixed, PProxy, fromNumber, fromString, reifyPrecision, toString, P100)
-=======
+import Data.Fixed (class KnownPrecision, Fixed, PProxy, fromNumber, toNumber, fromString, reifyPrecision, reflectPrecision, toString, P100)
 import Data.BigInt as BigInt
-import Data.Fixed (class KnownPrecision, Fixed, PProxy, fromNumber, toNumber, fromString, reifyPrecision, reflectPrecision, toString)
->>>>>>> cd68cb91
 import Data.Maybe (Maybe(..), fromJust, isJust)
 import Effect (Effect)
 import Effect.Console (log)
 import Math as Math
 import Partial.Unsafe (unsafePartial)
-import Test.QuickCheck (arbitrary, quickCheck, quickCheck', (<?>), (===))
+import Test.QuickCheck (arbitrary, quickCheck', (<?>), (===))
 import Test.QuickCheck.Gen (Gen, chooseInt, suchThat)
 
 -- Just here to package up the safe use of `unsafePartial`.
